﻿using System;
using System.Collections.Generic;
using System.Diagnostics;
using System.IO;
using System.Reactive;
using System.Reactive.Concurrency;
using System.Diagnostics.Contracts;
using System.Linq;      
using System.Linq.Expressions;
using System.Reactive.Linq;
using System.Reactive.Subjects;
using System.Reactive.Threading.Tasks;
using System.Reflection;
using System.Runtime.InteropServices;
using System.Text.RegularExpressions;
using System.Threading;

using System.Threading.Tasks;

#if WINRT
using Windows.ApplicationModel;
using System.Reactive.Windows.Foundation;
using Windows.ApplicationModel.Store;
#endif

namespace ReactiveUI
{
    /*
     * N.B. Why we have this evil global class
     * 
     * In a WPF or Silverlight application, most commands must have the Dispatcher 
     * scheduler set, because notifications will end up being run on another thread;
     * this happens most often in a CanExecute observable. Unfortunately, in a Unit
     * Test framework, while the MS Test Unit runner will *set* the Dispatcher (so
     * we can't even use the lack of its presence to determine whether we're in a
     * test runner or not), none of the items queued to it will ever be executed 
     * during the unit test.
     * 
     * Initially, I tried to plumb the ability to set the scheduler throughout the
     * classes, but when you start building applications on top of that, having to
     * have *every single* class have a default Scheduler property is really 
     * irritating, with either default making life difficult.
     */
    public static class RxApp
    {
        static RxApp()
        {
#if WP7
            TaskpoolScheduler = new EventLoopScheduler();
#elif WP8
            //TaskpoolScheduler = Scheduler.TaskPool;
            TaskpoolScheduler = Scheduler.ThreadPool;
#elif SILVERLIGHT || DOTNETISOLDANDSAD
            TaskpoolScheduler = Scheduler.ThreadPool;
#elif WINRT            
            TaskpoolScheduler = System.Reactive.Concurrency.ThreadPoolScheduler.Default;
#else
            TaskpoolScheduler = Scheduler.TaskPool;
#endif

            DefaultExceptionHandler = Observer.Create<Exception>(ex => {
                // NB: If you're seeing this, it means that an 
                // ObservableAsPropertyHelper or the CanExecute of a 
                // ReactiveCommand ended in an OnError. Instead of silently 
                // breaking, ReactiveUI will halt here if a debugger is attached.
                if (Debugger.IsAttached) {
                    Debugger.Break();
                }

                RxApp.DeferredScheduler.Schedule(() => {
                    throw new Exception(
                        "An OnError occurred on an object (usually ObservableAsPropertyHelper) that would break a binding or command. To prevent this, Subscribe to the ThrownExceptions property of your objects",
                        ex);
                });
            });

            MessageBus = new MessageBus();

            LoggerFactory = t => new DebugLogger();

            RxApp.Register(typeof(INPCObservableForProperty), typeof(ICreatesObservableForProperty));
            RxApp.Register(typeof(IRNPCObservableForProperty), typeof(ICreatesObservableForProperty));
            RxApp.Register(typeof(POCOObservableForProperty), typeof(ICreatesObservableForProperty));
            RxApp.Register(typeof(NullDefaultPropertyBindingProvider), typeof(IDefaultPropertyBindingProvider));
            RxApp.Register(typeof(EqualityTypeConverter), typeof(IBindingTypeConverter));
            RxApp.Register(typeof(StringConverter), typeof(IBindingTypeConverter));

<<<<<<< HEAD
            RxApp.Register(typeof(BindingTrackerBindingHook), typeof(IPropertyBindingHook));
            RxApp.Register(typeof(BindingTrackerBindingHook), typeof(IBindingRegistry));

#if NET_45 || SILVERLIGHT5
            RxApp.Register(typeof(NotifyDataErrorInfoBindingProvider), typeof(IBindingErrorProvider));
#endif

#if !WINRT
            RxApp.Register(typeof(DataErrorInfoBindingProvider), typeof(IBindingErrorProvider));
#endif

#if !SILVERLIGHT && !WINRT
=======
#if !SILVERLIGHT && !WINRT && !PORTABLE
>>>>>>> 8c7f470e
            RxApp.Register(typeof(ComponentModelTypeConverter), typeof(IBindingTypeConverter));
#endif

            var namespaces = new[] {
                "ReactiveUI.Xaml",
                "ReactiveUI.Gtk",
                "ReactiveUI.Cocoa",
                "ReactiveUI.Android",
                "ReactiveUI.NLog",
                "ReactiveUI.Mobile",
            };

#if WINRT || PORTABLE
            var assm = typeof (RxApp).GetTypeInfo().Assembly;
#else
            var assm = Assembly.GetExecutingAssembly();
#endif

            namespaces.ForEach(ns => {
                var fullName = typeof (RxApp).AssemblyQualifiedName;
                var targetType = ns + ".ServiceLocationRegistration";
                fullName = fullName.Replace("ReactiveUI.RxApp", targetType);
                fullName = fullName.Replace(assm.FullName, assm.FullName.Replace("ReactiveUI", ns));

                var registerTypeClass = Reflection.ReallyFindType(fullName, false);
                if (registerTypeClass != null) {
                    var registerer = (IWantsToRegisterStuff) Activator.CreateInstance(registerTypeClass);
                    registerer.Register();
                }
            });

            if (InUnitTestRunner()) {
                LogHost.Default.Warn("*** Detected Unit Test Runner, setting Scheduler to Immediate ***");
                LogHost.Default.Warn("If we are not actually in a test runner, please file a bug\n");
                RxApp.DeferredScheduler = ImmediateScheduler.Instance;
            } else {
                LogHost.Default.Info("Initializing to normal mode");
            }

            if (DeferredScheduler == null) {
                LogHost.Default.Error("*** ReactiveUI.Xaml DLL reference not added - using Default scheduler *** ");
                LogHost.Default.Error("Add a reference to ReactiveUI.Xaml if you're using WPF / SL5 / WP7 / WinRT");
                LogHost.Default.Error("or consider explicitly setting RxApp.DeferredScheduler if not");
                RxApp.DeferredScheduler = DefaultScheduler.Instance;
            }
        }

        [ThreadStatic] static IScheduler _UnitTestDeferredScheduler;
        static IScheduler _DeferredScheduler;

        /// <summary>
        /// DeferredScheduler is the scheduler used to schedule work items that
        /// should be run "on the UI thread". In normal mode, this will be
        /// DispatcherScheduler, and in Unit Test mode this will be Immediate,
        /// to simplify writing common unit tests.
        /// </summary>
        public static IScheduler DeferredScheduler {
            get { return _UnitTestDeferredScheduler ?? _DeferredScheduler; }
            set {
                // N.B. The ThreadStatic dance here is for the unit test case -
                // often, each test will override DeferredScheduler with their
                // own TestScheduler, and if this wasn't ThreadStatic, they would
                // stomp on each other, causing test cases to randomly fail,
                // then pass when you rerun them.
                if (InUnitTestRunner()) {
                    _UnitTestDeferredScheduler = value;
                    _DeferredScheduler = _DeferredScheduler ?? value;
                } else {
                    _DeferredScheduler = value;
                }
            }
        }

        [ThreadStatic] static IScheduler _UnitTestTaskpoolScheduler;
        static IScheduler _TaskpoolScheduler;

        /// <summary>
        /// TaskpoolScheduler is the scheduler used to schedule work items to
        /// run in a background thread. In both modes, this will run on the TPL
        /// Task Pool (or the normal Threadpool on Silverlight).
        /// </summary>
        public static IScheduler TaskpoolScheduler {
            get { return _UnitTestTaskpoolScheduler ?? _TaskpoolScheduler; }
            set {
                if (InUnitTestRunner()) {
                    _UnitTestTaskpoolScheduler = value;
                    _TaskpoolScheduler = _TaskpoolScheduler ?? value;
                } else {
                    _TaskpoolScheduler = value;
                }
            }
        }

        static Func<Type, IRxUILogger> _LoggerFactory;
        static internal readonly Subject<Unit> _LoggerFactoryChanged = new Subject<Unit>();

        /// <summary>
        /// Set this property to implement a custom logger provider - the
        /// string parameter is the 'prefix' (usually the class name of the log
        /// entry)
        /// </summary>
        public static Func<Type, IRxUILogger> LoggerFactory {
            get { return _LoggerFactory; }
            set { _LoggerFactory = value; _LoggerFactoryChanged.OnNext(Unit.Default); }
        }

        [ThreadStatic] static IMessageBus _UnitTestMessageBus;
        static IMessageBus _MessageBus;

        /// <summary>
        /// Set this property to implement a custom MessageBus for
        /// MessageBus.Current.
        /// </summary>
        public static IMessageBus MessageBus {
            get { return _UnitTestMessageBus ?? _MessageBus; }
            set {
                if (InUnitTestRunner()) {
                    _UnitTestMessageBus = value;
                    _MessageBus = _MessageBus ?? value;
                } else {
                    _MessageBus = value;
                }
            }
        }

        /// <summary>
        /// This method allows you to override the return value of 
        /// RxApp.InUnitTestRunner - a null value means that InUnitTestRunner
        /// will determine this using its normal logic.
        /// </summary>
        public static bool? InUnitTestRunnerOverride { get; set; }

        /// <summary>
        /// This Observer is signalled whenever an object that has a 
        /// ThrownExceptions property doesn't Subscribe to that Observable. Use
        /// Observer.Create to set up what will happen - the default is to crash
        /// the application with an error message.
        /// </summary>
        public static IObserver<Exception> DefaultExceptionHandler { get; set; }

        static bool? _inUnitTestRunner;

        /// <summary>
        /// InUnitTestRunner attempts to determine heuristically if the current
        /// application is running in a unit test framework.
        /// </summary>
        /// <returns>True if we have determined that a unit test framework is
        /// currently running.</returns>
        public static bool InUnitTestRunner()
        {
            if (InUnitTestRunnerOverride.HasValue) {
                return InUnitTestRunnerOverride.Value;
            }

            if (_inUnitTestRunner.HasValue) return _inUnitTestRunner.Value;

            // NB: This is in a separate static ctor to avoid a deadlock on 
            // the static ctor lock when blocking on async methods 
            _inUnitTestRunner = UnitTestDetector.IsInUnitTestRunner() || DesignModeDetector.IsInDesignMode();
            return _inUnitTestRunner.Value;
        }


        // 
        // Service Location
        //

        static Func<Type, string, object> _getService;
        static Func<Type, string, IEnumerable<object>> _getAllServices;
        static Action<Type, Type, string> _register;

        public static T GetService<T>(string key = null)
        {
            return (T)GetService(typeof(T), key);
        }

        public static object GetService(Type type, string key = null)
        {
            if (_getService != null) goto callSl;

            lock (_preregisteredTypes) {
                if (_preregisteredTypes.Count == 0) goto callSl;

                var k = Tuple.Create(type, key);
                if (!_preregisteredTypes.ContainsKey(k)) goto callSl;
                return Activator.CreateInstance(_preregisteredTypes[k].First());
            }
            
        callSl:
            var getService = _getService ??
                ((_, __) => { throw new Exception("You need to call RxApp.ConfigureServiceLocator to set up service location"); });
            return getService(type, key);
        }

        public static IEnumerable<T> GetAllServices<T>(string key = null)
        {
            return GetAllServices(typeof(T), key).Cast<T>().ToArray();
        }

        public static IEnumerable<object> GetAllServices(Type type, string key = null)
        {
            if (_getAllServices != null) goto callSl;

            lock (_preregisteredTypes) {
                if (_preregisteredTypes.Count == 0) goto callSl;

                var k = Tuple.Create(type, key);
                if (_preregisteredTypes.ContainsKey(k)) {
                    return _preregisteredTypes[k].Select(Activator.CreateInstance).ToArray();
                }
            }
                
            return Enumerable.Empty<object>().ToArray();

        callSl:
            var getAllServices = _getAllServices ??
                ((_,__) => { throw new Exception("You need to call RxApp.ConfigureServiceLocator to set up service location"); });
            return (getAllServices(type, key) ?? Enumerable.Empty<object>()).ToArray();
        }

        static readonly Dictionary<Tuple<Type, string>, List<Type>> _preregisteredTypes = new Dictionary<Tuple<Type, string>, List<Type>>();
        public static void Register(Type concreteType, Type interfaceType, string key = null)
        {
            // NB: This allows ReactiveUI itself (as well as other libraries) 
            // to register types before the actual service locator is set up,
            // or to serve as an ultra-crappy service locator if the app doesn't
            // use service location
            lock (_preregisteredTypes) {
                if (_register == null) {
                    var k = Tuple.Create(interfaceType, key);
                    if (!_preregisteredTypes.ContainsKey(k)) _preregisteredTypes[k] = new List<Type>();
                    _preregisteredTypes[k].Add(concreteType);
                } else {
                    _register(concreteType, interfaceType, key);
                }
            }
        }

        public static void ConfigureServiceLocator(
            Func<Type, string, object> getService, 
            Func<Type, string, IEnumerable<object>> getAllServices,
            Action<Type, Type, string> register)
        {
            if (getService == null || getAllServices == null || register == null) {
                throw new ArgumentException("Both getService and getAllServices must be implemented");
            }

            _getService = getService;
            _getAllServices = getAllServices;
            _register = register;

            // Empty out the types that were registered before service location
            // was set up.
            lock (_preregisteredTypes) {
                _preregisteredTypes.Keys
                    .SelectMany(x => _preregisteredTypes[x]
                        .Select(v => Tuple.Create(v, x.Item1, x.Item2)))
                    .ForEach(x => _register(x.Item1, x.Item2, x.Item3));
            }
        }

        public static bool IsServiceLocationConfigured()
        {
            return _getService != null && _getAllServices != null;
        }

        static IEnumerable<string> attemptToEarlyLoadReactiveUIDLLs()
        {
            
#if PORTABLE
            // NB: WinRT hates your Freedom
            return new[] { "ReactiveUI.Xaml", "ReactiveUI.Mobile", "ReactiveUI.NLog", };
#endif
        }

        static string getArchSuffixForPath(string path)
        {
            var re = new Regex(@"(_[A-Za-z0-9]+)\.");
            var m = re.Match(Path.GetFileName(path));
            return m.Success ? m.Groups[1].Value : "";
        }
    }

    
}

// vim: tw=120 ts=4 sw=4 et :<|MERGE_RESOLUTION|>--- conflicted
+++ resolved
@@ -85,23 +85,12 @@
             RxApp.Register(typeof(EqualityTypeConverter), typeof(IBindingTypeConverter));
             RxApp.Register(typeof(StringConverter), typeof(IBindingTypeConverter));
 
-<<<<<<< HEAD
             RxApp.Register(typeof(BindingTrackerBindingHook), typeof(IPropertyBindingHook));
             RxApp.Register(typeof(BindingTrackerBindingHook), typeof(IBindingRegistry));
-
-#if NET_45 || SILVERLIGHT5
             RxApp.Register(typeof(NotifyDataErrorInfoBindingProvider), typeof(IBindingErrorProvider));
-#endif
 
 #if !WINRT
             RxApp.Register(typeof(DataErrorInfoBindingProvider), typeof(IBindingErrorProvider));
-#endif
-
-#if !SILVERLIGHT && !WINRT
-=======
-#if !SILVERLIGHT && !WINRT && !PORTABLE
->>>>>>> 8c7f470e
-            RxApp.Register(typeof(ComponentModelTypeConverter), typeof(IBindingTypeConverter));
 #endif
 
             var namespaces = new[] {
