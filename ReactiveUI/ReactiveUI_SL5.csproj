--- conflicted
+++ resolved
@@ -86,12 +86,9 @@
       <SpecificVersion>False</SpecificVersion>
       <HintPath>..\ext\SL5\System.Reactive.Windows.Threading.dll</HintPath>
     </Reference>
-<<<<<<< HEAD
     <Reference Include="System.Runtime">
       <HintPath>..\packages\Microsoft.Bcl.1.0.11-beta\lib\sl5\System.Runtime.dll</HintPath>
     </Reference>
-=======
->>>>>>> ad72755a
     <Reference Include="System.Runtime.Serialization" />
     <Reference Include="System.Threading.Tasks">
       <HintPath>..\packages\Microsoft.Bcl.1.0.11-beta\lib\sl5\System.Threading.Tasks.dll</HintPath>
