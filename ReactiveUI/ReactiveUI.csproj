﻿<?xml version="1.0" encoding="utf-8"?>
<Project ToolsVersion="4.0" DefaultTargets="Build" xmlns="http://schemas.microsoft.com/developer/msbuild/2003">
  <Import Project="$(MSBuildExtensionsPath)\$(MSBuildToolsVersion)\Microsoft.Common.props" Condition="Exists('$(MSBuildExtensionsPath)\$(MSBuildToolsVersion)\Microsoft.Common.props')" />
  <PropertyGroup>
    <MinimumVisualStudioVersion>11.0</MinimumVisualStudioVersion>
    <Configuration Condition=" '$(Configuration)' == '' ">Debug</Configuration>
    <Platform Condition=" '$(Platform)' == '' ">AnyCPU</Platform>
    <ProjectGuid>{464CB812-F99F-401B-BE4C-E8F0515CD19D}</ProjectGuid>
    <OutputType>Library</OutputType>
    <AppDesignerFolder>Properties</AppDesignerFolder>
    <RootNamespace>ReactiveUI</RootNamespace>
    <AssemblyName>ReactiveUI</AssemblyName>
    <TargetFrameworkVersion>v4.5</TargetFrameworkVersion>
    <TargetFrameworkProfile>Profile78</TargetFrameworkProfile>
    <FileAlignment>512</FileAlignment>
    <ProjectTypeGuids>{786C830F-07A1-408B-BD7F-6EE04809D6DB};{FAE04EC0-301F-11D3-BF4B-00C04F79EFBC}</ProjectTypeGuids>
    <SolutionDir Condition="$(SolutionDir) == '' Or $(SolutionDir) == '*Undefined*'">..\</SolutionDir>
    <RestorePackages>true</RestorePackages>
  </PropertyGroup>
  <PropertyGroup Condition=" '$(Configuration)|$(Platform)' == 'Debug|AnyCPU' ">
    <DebugSymbols>true</DebugSymbols>
    <DebugType>full</DebugType>
    <Optimize>false</Optimize>
    <OutputPath>bin\Debug\Portable-Net45+WinRT45+WP8\</OutputPath>
    <DefineConstants>TRACE;DEBUG;PORTABLE</DefineConstants>
    <ErrorReport>prompt</ErrorReport>
    <WarningLevel>4</WarningLevel>
  </PropertyGroup>
  <PropertyGroup Condition=" '$(Configuration)|$(Platform)' == 'Release|AnyCPU' ">
    <DebugType>pdbonly</DebugType>
    <Optimize>true</Optimize>
    <OutputPath>bin\Release\Portable-Net45+WinRT45+WP8\</OutputPath>
    <DefineConstants>TRACE;PORTABLE</DefineConstants>
    <ErrorReport>prompt</ErrorReport>
    <WarningLevel>4</WarningLevel>
    <DocumentationFile>bin\Release\Portable-Net45+WinRT45+WP8\ReactiveUI.XML</DocumentationFile>
  </PropertyGroup>
  <ItemGroup>
    <!-- A reference to the entire .NET Framework is automatically included -->
    <None Include="app.config" />
    <None Include="packages.config" />
    <None Include="VariadicTemplates.tt">
      <Generator>TextTemplatingFileGenerator</Generator>
      <LastGenOutput>VariadicTemplates.cs</LastGenOutput>
    </None>
    <Reference Include="System" />
    <Reference Include="System.Core" />
    <Reference Include="System.Reactive.Core, Version=2.0.20823.0, Culture=neutral, PublicKeyToken=31bf3856ad364e35, processorArchitecture=MSIL">
      <SpecificVersion>False</SpecificVersion>
      <HintPath>..\ext\System.Reactive.Core.dll</HintPath>
    </Reference>
    <Reference Include="System.Reactive.Interfaces, Version=2.0.20823.0, Culture=neutral, PublicKeyToken=31bf3856ad364e35, processorArchitecture=MSIL">
      <SpecificVersion>False</SpecificVersion>
      <HintPath>..\ext\System.Reactive.Interfaces.dll</HintPath>
    </Reference>
    <Reference Include="System.Reactive.Linq, Version=2.0.20823.0, Culture=neutral, PublicKeyToken=31bf3856ad364e35, processorArchitecture=MSIL">
      <SpecificVersion>False</SpecificVersion>
      <HintPath>..\ext\System.Reactive.Linq.dll</HintPath>
    </Reference>
    <Reference Include="System.Runtime.Serialization" />
    <Reference Include="System.Xml.Linq" />
    <Reference Include="Microsoft.CSharp" />
  </ItemGroup>
  <ItemGroup>
    <Compile Include="AutoPersistHelper.cs" />
    <Compile Include="BindingTypeConverters.cs" />
    <Compile Include="CollectionDebugView.cs" />
    <Compile Include="CommandBinding.cs" />
    <Compile Include="Legacy\CommandInterfaces.cs" />
    <Compile Include="CompatMixins.cs" />
    <Compile Include="ContractStubs.cs" />
    <Compile Include="DefaultPropertyBinding.cs" />
    <Compile Include="DesignModeDetector.cs" />
    <Compile Include="Errors.cs" />
    <Compile Include="ModernDependencyResolver.cs" />
    <Compile Include="IDependencyResolver.cs" />
    <Compile Include="INPCObservableForProperty.cs" />
    <Compile Include="Interfaces.cs" />
    <Compile Include="IRNPCObservableForProperty.cs" />
    <Compile Include="Logging.cs" />
    <Compile Include="MakeObjectReactiveHelper.cs" />
    <Compile Include="MemoizingMRUCache.cs" />
    <Compile Include="MessageBus.cs" />
    <Compile Include="NullDefaultPropertyBindingProvider.cs" />
    <Compile Include="ObservableAsPropertyHelper.cs" />
    <Compile Include="ObservableAsyncMRUCache.cs" />
    <Compile Include="ObservedChangedMixin.cs" />
    <Compile Include="OrderedComparer.cs" />
    <Compile Include="POCOObservableForProperty.cs" />
    <Compile Include="Properties\AssemblyInfo.cs" />
    <Compile Include="PropertyBinding.cs" />
<<<<<<< HEAD
    <Compile Include="Legacy\ReactiveAsyncCommand.cs" />
    <Compile Include="ReactiveCollection.cs" />
=======
    <Compile Include="ReactiveAsyncCommand.cs" />
    <Compile Include="ReactiveList.cs" />
>>>>>>> ac4e49e4
    <Compile Include="ReactiveCollectionMixins.cs" />
    <Compile Include="Legacy\ReactiveCommand.cs" />
    <Compile Include="ReactiveCommand.cs">
      <SubType>Code</SubType>
    </Compile>
    <Compile Include="ReactiveNotifyPropertyChangedMixin.cs" />
    <Compile Include="ReactiveObject.cs" />
    <Compile Include="RefcountDisposeWrapper.cs" />
    <Compile Include="Reflection.cs" />
    <Compile Include="ReflectionStubs.cs" />
    <Compile Include="RegisterableInterfaces.cs" />
    <Compile Include="Registrations.cs" />
    <Compile Include="RoutableViewModelMixin.cs" />
    <Compile Include="RoutingState.cs" />
    <Compile Include="RxApp.cs" />
    <Compile Include="ViewLocator.cs" />
    <Compile Include="ScheduledSubject.cs" />
    <Compile Include="UnitTestDetector.cs" />
    <Compile Include="VariadicTemplates.cs">
      <AutoGen>True</AutoGen>
      <DesignTime>True</DesignTime>
      <DependentUpon>VariadicTemplates.tt</DependentUpon>
    </Compile>
    <Compile Include="WaitForDispatcherScheduler.cs" />
  </ItemGroup>
  <ItemGroup>
    <Service Include="{508349B6-6B84-4DF5-91F0-309BEEBAD82D}" />
  </ItemGroup>
  <ItemGroup>
    <Reference Include="System.Reactive.Core">
      <HintPath>..\ext\Portable-Net45+WinRT45+WP8\System.Reactive.Core.dll</HintPath>
    </Reference>
    <Reference Include="System.Reactive.Interfaces">
      <HintPath>..\ext\Portable-Net45+WinRT45+WP8\System.Reactive.Interfaces.dll</HintPath>
    </Reference>
    <Reference Include="System.Reactive.Linq">
      <HintPath>..\ext\Portable-Net45+WinRT45+WP8\System.Reactive.Linq.dll</HintPath>
    </Reference>
  </ItemGroup>
  <Import Project="$(MSBuildExtensionsPath32)\Microsoft\Portable\$(TargetFrameworkVersion)\Microsoft.Portable.CSharp.targets" />
  <Import Project="$(SolutionDir)\.nuget\nuget.targets" />
  <Import Project="..\packages\Microsoft.Bcl.Build.1.0.4\tools\Microsoft.Bcl.Build.targets" />
  <!-- To modify your build process, add your task inside one of the targets below and uncomment it. 
       Other similar extension points exist, see Microsoft.Common.targets.
  <Target Name="BeforeBuild">
  </Target>
  <Target Name="AfterBuild">
  </Target>
  -->
</Project><|MERGE_RESOLUTION|>--- conflicted
+++ resolved
@@ -89,13 +89,10 @@
     <Compile Include="POCOObservableForProperty.cs" />
     <Compile Include="Properties\AssemblyInfo.cs" />
     <Compile Include="PropertyBinding.cs" />
-<<<<<<< HEAD
     <Compile Include="Legacy\ReactiveAsyncCommand.cs" />
     <Compile Include="ReactiveCollection.cs" />
-=======
     <Compile Include="ReactiveAsyncCommand.cs" />
     <Compile Include="ReactiveList.cs" />
->>>>>>> ac4e49e4
     <Compile Include="ReactiveCollectionMixins.cs" />
     <Compile Include="Legacy\ReactiveCommand.cs" />
     <Compile Include="ReactiveCommand.cs">
