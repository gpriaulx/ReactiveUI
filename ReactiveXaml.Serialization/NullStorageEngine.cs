--- conflicted
+++ resolved
@@ -1,51 +1,48 @@
-﻿using System;
-using System.Collections.Generic;
-using System.Linq;
-using System.Text;
-
-namespace ReactiveXaml.Serialization
-{
-    public class NullStorageEngine : IStorageEngine
-    {
-        public T Load<T>(Guid ContentHash) where T : ISerializableItemBase
-        {
-            this.Log().DebugFormat("Loading {0}, returning null", ContentHash);
-            return default(T);
-        }
-
-        public object Load(Guid ContentHash) 
-        {
-            this.Log().DebugFormat("Loading {0}, returning null", ContentHash);
-            return null;
-        }
-
-        public void Save<T>(T Obj) where T : ISerializableItemBase
-        {
-            this.Log().DebugFormat("Saving {0}", Obj.ContentHash);
-        }
-
-        public void FlushChanges()
-        {
-            this.Log().Debug("Flush");
-        }
-
-        public ISyncPointInformation CreateSyncPoint<T>(T obj, string qualifier = null, DateTimeOffset? createdOn = null) 
-            where T : ISerializableItemBase
-        {
-<<<<<<< HEAD
-            this.Log().DebugFormat("Creating sync point for {0} ({1})", obj.ContentHash, qualifier);
-=======
->>>>>>> 03912077
-            return new SyncPointInformation(Guid.Empty, Guid.Empty, typeof (T), qualifier ?? String.Empty, createdOn ?? DateTimeOffset.Now);
-        }
-
-        public Guid[] GetOrderedRevisionList(Type type, string qualifier = null) 
-        {
-            return null;
-        }
-
-        public void Dispose()
-        {
-        }
-    }
-}+﻿using System;
+using System.Collections.Generic;
+using System.Linq;
+using System.Text;
+
+namespace ReactiveXaml.Serialization
+{
+    public class NullStorageEngine : IStorageEngine
+    {
+        public T Load<T>(Guid ContentHash) where T : ISerializableItemBase
+        {
+            this.Log().DebugFormat("Loading {0}, returning null", ContentHash);
+            return default(T);
+        }
+
+        public object Load(Guid ContentHash) 
+        {
+            this.Log().DebugFormat("Loading {0}, returning null", ContentHash);
+            return null;
+        }
+
+        public void Save<T>(T Obj) where T : ISerializableItemBase
+        {
+            this.Log().DebugFormat("Saving {0}", Obj.ContentHash);
+        }
+
+        public void FlushChanges()
+        {
+            this.Log().Debug("Flush");
+        }
+
+        public ISyncPointInformation CreateSyncPoint<T>(T obj, string qualifier = null, DateTimeOffset? createdOn = null) 
+            where T : ISerializableItemBase
+        {
+            this.Log().DebugFormat("Creating sync point for {0} ({1})", obj.ContentHash, qualifier);
+            return new SyncPointInformation(Guid.Empty, Guid.Empty, typeof (T), qualifier ?? String.Empty, createdOn ?? DateTimeOffset.Now);
+        }
+
+        public Guid[] GetOrderedRevisionList(Type type, string qualifier = null) 
+        {
+            return null;
+        }
+
+        public void Dispose()
+        {
+        }
+    }
+}