﻿using System;
using System.Collections.Generic;
using System.ComponentModel;
using System.Diagnostics;
using System.Linq;
using System.Text;
using System.Windows;
using ReactiveUI.Routing;

#if WINRT
using Windows.ApplicationModel;
#endif

namespace ReactiveUI.Xaml
{
    /// <summary>
    /// Ignore me. This class is a secret handshake between RxUI and RxUI.Xaml
    /// in order to register certain classes on startup that would be difficult
    /// to register otherwise.
    /// </summary>
    public class ServiceLocationRegistration : IWantsToRegisterStuff
    {
        public void Register()
        {
#if !WINRT && !WP8
            RxApp.Register(typeof(ComponentModelTypeConverter), typeof(IBindingTypeConverter));
#endif

#if !MONO
<<<<<<< HEAD
            RxApp.Register(typeof (DependencyObjectObservableForProperty), typeof (ICreatesObservableForProperty));
            RxApp.Register(typeof (XamlDefaultPropertyBinding), typeof (IDefaultPropertyBindingProvider));
            RxApp.Register(typeof (CreatesCommandBindingViaCommandParameter), typeof(ICreatesCommandBinding));
            RxApp.Register(typeof (CreatesCommandBindingViaEvent), typeof(ICreatesCommandBinding));
            RxApp.Register(typeof (BooleanToVisibilityTypeConverter), typeof (IBindingTypeConverter));

#if !WINRT && !SILVERLIGHT
            RxApp.Register(typeof (XamlValidationDisplayProvider), typeof (IBindingDisplayProvider));
#endif
=======
            RxApp.Register(typeof(DependencyObjectObservableForProperty), typeof (ICreatesObservableForProperty));
            RxApp.Register(typeof(XamlDefaultPropertyBinding), typeof (IDefaultPropertyBindingProvider));
            RxApp.Register(typeof(CreatesCommandBindingViaCommandParameter), typeof(ICreatesCommandBinding));
            RxApp.Register(typeof(CreatesCommandBindingViaEvent), typeof(ICreatesCommandBinding));
            RxApp.Register(typeof(BooleanToVisibilityTypeConverter), typeof(IBindingTypeConverter));
            RxApp.Register(typeof(AutoDataTemplateBindingHook), typeof(IPropertyBindingHook));
>>>>>>> 8c7f470e
#endif

#if WINRT
            if (!RxApp.InUnitTestRunner()) {
                try {
                    RxApp.DeferredScheduler = new WaitForDispatcherScheduler(() => 
                        System.Reactive.Concurrency.CoreDispatcherScheduler.Current);
                } catch (Exception ex) {
                    throw new Exception("Core Dispatcher is null - this means you've accessed ReactiveUI too early in WinRT initialization", ex);
                }
            }
#elif MONO
            // NB: Mono has like 37 UI Frameworks :)
#else
            if (!RxApp.InUnitTestRunner()) {
                RxApp.DeferredScheduler = new WaitForDispatcherScheduler(() => 
                    System.Reactive.Concurrency.DispatcherScheduler.Current);
            }
#endif
        }

        static bool? inDesignMode;

        /// <summary>
        ///   Indicates whether or not the framework is in design-time mode.
        /// </summary>
        public static bool InDesignMode {
            get {
                if (inDesignMode == null) {
#if WINRT
                    inDesignMode = DesignMode.DesignModeEnabled;
#elif SILVERLIGHT
                    inDesignMode = DesignerProperties.IsInDesignTool;
#elif MONO
					return false;
#else
                    var prop = DesignerProperties.IsInDesignModeProperty;
                    inDesignMode = (bool)DependencyPropertyDescriptor.FromProperty(prop, typeof(FrameworkElement)).Metadata.DefaultValue;

                    if (!inDesignMode.GetValueOrDefault(false) && Process.GetCurrentProcess().ProcessName.StartsWith("devenv", StringComparison.Ordinal))
                        inDesignMode = true;
#endif
                }

                return inDesignMode.GetValueOrDefault(false);
            }
        }
    }
}<|MERGE_RESOLUTION|>--- conflicted
+++ resolved
@@ -27,24 +27,16 @@
 #endif
 
 #if !MONO
-<<<<<<< HEAD
-            RxApp.Register(typeof (DependencyObjectObservableForProperty), typeof (ICreatesObservableForProperty));
-            RxApp.Register(typeof (XamlDefaultPropertyBinding), typeof (IDefaultPropertyBindingProvider));
-            RxApp.Register(typeof (CreatesCommandBindingViaCommandParameter), typeof(ICreatesCommandBinding));
-            RxApp.Register(typeof (CreatesCommandBindingViaEvent), typeof(ICreatesCommandBinding));
-            RxApp.Register(typeof (BooleanToVisibilityTypeConverter), typeof (IBindingTypeConverter));
 
-#if !WINRT && !SILVERLIGHT
-            RxApp.Register(typeof (XamlValidationDisplayProvider), typeof (IBindingDisplayProvider));
-#endif
-=======
             RxApp.Register(typeof(DependencyObjectObservableForProperty), typeof (ICreatesObservableForProperty));
             RxApp.Register(typeof(XamlDefaultPropertyBinding), typeof (IDefaultPropertyBindingProvider));
             RxApp.Register(typeof(CreatesCommandBindingViaCommandParameter), typeof(ICreatesCommandBinding));
             RxApp.Register(typeof(CreatesCommandBindingViaEvent), typeof(ICreatesCommandBinding));
             RxApp.Register(typeof(BooleanToVisibilityTypeConverter), typeof(IBindingTypeConverter));
             RxApp.Register(typeof(AutoDataTemplateBindingHook), typeof(IPropertyBindingHook));
->>>>>>> 8c7f470e
+#if !WINRT 
+            RxApp.Register(typeof(XamlValidationDisplayProvider), typeof(IBindingDisplayProvider));
+#endif
 #endif
 
 #if WINRT
