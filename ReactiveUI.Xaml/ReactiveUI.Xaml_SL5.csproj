--- conflicted
+++ resolved
@@ -76,11 +76,8 @@
       <SpecificVersion>False</SpecificVersion>
       <HintPath>..\ext\SL5\System.Reactive.Windows.Threading.dll</HintPath>
     </Reference>
-<<<<<<< HEAD
-=======
     <Reference Include="System.Reactive, Version=1.1.11111.0, Culture=neutral, PublicKeyToken=31bf3856ad364e35, processorArchitecture=MSIL" />
     <Reference Include="System.Reactive.Windows.Threading, Version=1.1.11111.0, Culture=neutral, PublicKeyToken=31bf3856ad364e35, processorArchitecture=MSIL" />
->>>>>>> ad72755a
     <Reference Include="System.Runtime.Serialization" />
     <Reference Include="System.Windows" />
     <Reference Include="system" />
