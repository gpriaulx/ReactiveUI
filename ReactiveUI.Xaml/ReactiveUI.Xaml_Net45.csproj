﻿<?xml version="1.0" encoding="utf-8"?>
<Project ToolsVersion="4.0" DefaultTargets="Build" xmlns="http://schemas.microsoft.com/developer/msbuild/2003">
  <PropertyGroup>
    <Configuration Condition=" '$(Configuration)' == '' ">Debug</Configuration>
    <Platform Condition=" '$(Platform)' == '' ">AnyCPU</Platform>
    <ProductVersion>8.0.30703</ProductVersion>
    <SchemaVersion>2.0</SchemaVersion>
    <ProjectGuid>{1CE2D235-8072-4649-BA5A-CFB1AF8776E0}</ProjectGuid>
    <OutputType>Library</OutputType>
    <AppDesignerFolder>Properties</AppDesignerFolder>
    <RootNamespace>ReactiveUI.Xaml</RootNamespace>
    <AssemblyName>ReactiveUI.Xaml</AssemblyName>
    <TargetFrameworkVersion>v4.5</TargetFrameworkVersion>
    <FileAlignment>512</FileAlignment>
    <SccProjectName>
    </SccProjectName>
    <SccLocalPath>
    </SccLocalPath>
    <SccAuxPath>
    </SccAuxPath>
    <SccProvider>
    </SccProvider>
    <CodeContractsAssemblyMode>1</CodeContractsAssemblyMode>
    <Utf8Output>true</Utf8Output>
    <ExpressionBlendVersion>4.0.30816.0</ExpressionBlendVersion>
    <SolutionDir Condition="$(SolutionDir) == '' Or $(SolutionDir) == '*Undefined*'">..\</SolutionDir>
    <RestorePackages>true</RestorePackages>
  </PropertyGroup>
  <PropertyGroup Condition=" '$(Configuration)|$(Platform)' == 'Debug|AnyCPU' ">
    <DebugSymbols>true</DebugSymbols>
    <DebugType>full</DebugType>
    <Optimize>false</Optimize>
    <OutputPath>bin\Debug\</OutputPath>
    <DefineConstants>DEBUG;TRACE;NET_45</DefineConstants>
    <ErrorReport>prompt</ErrorReport>
    <WarningLevel>4</WarningLevel>
    <CodeContractsEnableRuntimeChecking>False</CodeContractsEnableRuntimeChecking>
    <CodeContractsRuntimeOnlyPublicSurface>True</CodeContractsRuntimeOnlyPublicSurface>
    <CodeContractsRuntimeThrowOnFailure>False</CodeContractsRuntimeThrowOnFailure>
    <CodeContractsRuntimeCallSiteRequires>False</CodeContractsRuntimeCallSiteRequires>
    <CodeContractsRunCodeAnalysis>False</CodeContractsRunCodeAnalysis>
    <CodeContractsNonNullObligations>False</CodeContractsNonNullObligations>
    <CodeContractsBoundsObligations>True</CodeContractsBoundsObligations>
    <CodeContractsArithmeticObligations>False</CodeContractsArithmeticObligations>
    <CodeContractsContainerAnalysis>False</CodeContractsContainerAnalysis>
    <CodeContractsRedundantAssumptions>False</CodeContractsRedundantAssumptions>
    <CodeContractsRunInBackground>True</CodeContractsRunInBackground>
    <CodeContractsShowSquigglies>False</CodeContractsShowSquigglies>
    <CodeContractsUseBaseLine>False</CodeContractsUseBaseLine>
    <CodeContractsEmitXMLDocs>False</CodeContractsEmitXMLDocs>
    <CodeContractsCustomRewriterAssembly />
    <CodeContractsCustomRewriterClass />
    <CodeContractsLibPaths />
    <CodeContractsExtraRewriteOptions />
    <CodeContractsExtraAnalysisOptions />
    <CodeContractsBaseLineFile />
    <CodeContractsCacheAnalysisResults>False</CodeContractsCacheAnalysisResults>
    <CodeContractsRuntimeCheckingLevel>Full</CodeContractsRuntimeCheckingLevel>
    <CodeContractsReferenceAssembly>%28none%29</CodeContractsReferenceAssembly>
    <CodeAnalysisRuleSet>ExtendedCorrectnessRules.ruleset</CodeAnalysisRuleSet>
    <RunCodeAnalysis>false</RunCodeAnalysis>
    <CodeContractsPointerObligations>False</CodeContractsPointerObligations>
  </PropertyGroup>
  <PropertyGroup Condition=" '$(Configuration)|$(Platform)' == 'Release|AnyCPU' ">
    <DebugType>pdbonly</DebugType>
    <Optimize>true</Optimize>
    <OutputPath>bin\Release\Net45\</OutputPath>
    <DefineConstants>TRACE;NET_45</DefineConstants>
    <ErrorReport>prompt</ErrorReport>
    <WarningLevel>4</WarningLevel>
    <CodeContractsEnableRuntimeChecking>False</CodeContractsEnableRuntimeChecking>
    <CodeContractsRuntimeOnlyPublicSurface>False</CodeContractsRuntimeOnlyPublicSurface>
    <CodeContractsRuntimeThrowOnFailure>True</CodeContractsRuntimeThrowOnFailure>
    <CodeContractsRuntimeCallSiteRequires>False</CodeContractsRuntimeCallSiteRequires>
    <CodeContractsRunCodeAnalysis>True</CodeContractsRunCodeAnalysis>
    <CodeContractsNonNullObligations>False</CodeContractsNonNullObligations>
    <CodeContractsBoundsObligations>False</CodeContractsBoundsObligations>
    <CodeContractsArithmeticObligations>False</CodeContractsArithmeticObligations>
    <CodeContractsContainerAnalysis>False</CodeContractsContainerAnalysis>
    <CodeContractsRedundantAssumptions>False</CodeContractsRedundantAssumptions>
    <CodeContractsRunInBackground>True</CodeContractsRunInBackground>
    <CodeContractsShowSquigglies>True</CodeContractsShowSquigglies>
    <CodeContractsUseBaseLine>False</CodeContractsUseBaseLine>
    <CodeContractsEmitXMLDocs>False</CodeContractsEmitXMLDocs>
    <CodeContractsCustomRewriterAssembly />
    <CodeContractsCustomRewriterClass />
    <CodeContractsLibPaths />
    <CodeContractsExtraRewriteOptions />
    <CodeContractsExtraAnalysisOptions />
    <CodeContractsBaseLineFile />
    <CodeContractsCacheAnalysisResults>True</CodeContractsCacheAnalysisResults>
    <CodeContractsRuntimeCheckingLevel>Full</CodeContractsRuntimeCheckingLevel>
    <CodeContractsReferenceAssembly>%28none%29</CodeContractsReferenceAssembly>
    <DocumentationFile>bin\Release\Net45\ReactiveUI.Xaml.xml</DocumentationFile>
    <NoWarn>1591, 1573, 1711, 1587, 1570, 1572</NoWarn>
  </PropertyGroup>
  <ItemGroup>
    <Reference Include="PresentationCore" />
    <Reference Include="PresentationFramework" />
    <Reference Include="PresentationFramework.Aero" />
    <Reference Include="System" />
    <Reference Include="System.ComponentModel.DataAnnotations" />
    <Reference Include="System.Core" />
    <Reference Include="System.Reactive.Core, Version=2.0.20823.0, Culture=neutral, PublicKeyToken=31bf3856ad364e35, processorArchitecture=MSIL">
      <SpecificVersion>False</SpecificVersion>
      <HintPath>..\ext\net45\System.Reactive.Core.dll</HintPath>
    </Reference>
    <Reference Include="System.Reactive.Interfaces, Version=2.0.20823.0, Culture=neutral, PublicKeyToken=31bf3856ad364e35, processorArchitecture=MSIL">
      <SpecificVersion>False</SpecificVersion>
      <HintPath>..\ext\net45\System.Reactive.Interfaces.dll</HintPath>
    </Reference>
    <Reference Include="System.Reactive.Linq, Version=2.0.20823.0, Culture=neutral, PublicKeyToken=31bf3856ad364e35, processorArchitecture=MSIL">
      <SpecificVersion>False</SpecificVersion>
      <HintPath>..\ext\net45\System.Reactive.Linq.dll</HintPath>
    </Reference>
    <Reference Include="System.Reactive.PlatformServices, Version=2.0.20823.0, Culture=neutral, PublicKeyToken=31bf3856ad364e35, processorArchitecture=MSIL">
      <SpecificVersion>False</SpecificVersion>
      <HintPath>..\ext\net45\System.Reactive.PlatformServices.dll</HintPath>
    </Reference>
    <Reference Include="System.Reactive.Providers">
      <HintPath>..\ext\net45\System.Reactive.Providers.dll</HintPath>
    </Reference>
    <Reference Include="System.Reactive.Windows.Threading, Version=2.0.20823.0, Culture=neutral, PublicKeyToken=31bf3856ad364e35, processorArchitecture=MSIL">
      <SpecificVersion>False</SpecificVersion>
      <HintPath>..\ext\net45\System.Reactive.Windows.Threading.dll</HintPath>
    </Reference>
    <Reference Include="System.Runtime.Serialization" />
    <Reference Include="System.Xaml" />
    <Reference Include="System.Xml.Linq" />
    <Reference Include="Microsoft.CSharp" />
    <Reference Include="System.Xml" />
    <Reference Include="WindowsBase" />
  </ItemGroup>
  <ItemGroup>
    <Compile Include="AutoDataTemplateBindingHook.cs" />
    <Compile Include="BindingTypeConverters.cs" />
    <Compile Include="ComponentModelTypeConverter.cs" />
    <Compile Include="CreatesCommandBinding.cs" />
    <Compile Include="DependencyObjectObservableForProperty.cs" />
    <Compile Include="XamlValidationDisplayProvider.cs" />
    <Compile Include="Errors.cs" />
<<<<<<< HEAD
    <Compile Include="Interfaces.cs" />
    <Compile Include="ManualValidationHelper.cs" />
=======
>>>>>>> 8c7f470e
    <Compile Include="Properties\AssemblyInfo.cs" />
    <Compile Include="RoutedViewHost.cs" />
    <Compile Include="SampleDataBinder.cs" />
    <Compile Include="ServiceLocationRegistration.cs" />
    <Compile Include="TransitioningContentControl.cs" />
    <Compile Include="ViewModelViewHost.cs" />
    <Compile Include="XamlDefaultPropertyBinding.cs" />
  </ItemGroup>
  <ItemGroup>
    <Page Include="Themes\Generic.xaml">
      <Generator>MSBuild:Compile</Generator>
      <SubType>Designer</SubType>
    </Page>
  </ItemGroup>
  <ItemGroup>
    <None Include="packages.config" />
  </ItemGroup>
  <ItemGroup>
    <ProjectReference Include="..\ReactiveUI\ReactiveUI.csproj">
      <Project>{464cb812-f99f-401b-be4c-e8f0515cd19d}</Project>
      <Name>ReactiveUI</Name>
    </ProjectReference>
  </ItemGroup>
  <Import Project="$(MSBuildToolsPath)\Microsoft.CSharp.targets" />
  <Import Project="$(SolutionDir)\.nuget\nuget.targets" />
  <Import Project="..\packages\Microsoft.Bcl.Build.1.0.0-rc\tools\Microsoft.Bcl.Build.targets" />
  <!-- To modify your build process, add your task inside one of the targets below and uncomment it. 
       Other similar extension points exist, see Microsoft.Common.targets.
  <Target Name="BeforeBuild">
  </Target>
  <Target Name="AfterBuild">
  </Target>
  -->
</Project><|MERGE_RESOLUTION|>--- conflicted
+++ resolved
@@ -139,11 +139,7 @@
     <Compile Include="DependencyObjectObservableForProperty.cs" />
     <Compile Include="XamlValidationDisplayProvider.cs" />
     <Compile Include="Errors.cs" />
-<<<<<<< HEAD
-    <Compile Include="Interfaces.cs" />
     <Compile Include="ManualValidationHelper.cs" />
-=======
->>>>>>> 8c7f470e
     <Compile Include="Properties\AssemblyInfo.cs" />
     <Compile Include="RoutedViewHost.cs" />
     <Compile Include="SampleDataBinder.cs" />
