﻿using System;
using System.Collections.Generic;
using System.Reactive;
using System.Reactive.Linq;
using System.Reactive.Subjects;
using System.Threading.Tasks;
using System.Windows.Input;
using Microsoft.Reactive.Testing;
using ReactiveUI.Testing;
using Xunit;

namespace ReactiveUI.Tests
{
    public class ReactiveCommandTest
    {
        [Fact]
        public void CreateThrowsIfExecutionParameterIsNull()
        {
            Assert.Throws<ArgumentNullException>(() => ReactiveCommand.Create((Action)null));
            Assert.Throws<ArgumentNullException>(() => ReactiveCommand.Create((Func<Unit>)null));
            Assert.Throws<ArgumentNullException>(() => ReactiveCommand.Create((Action<Unit>)null));
            Assert.Throws<ArgumentNullException>(() => ReactiveCommand.Create((Func<Unit, Unit>)null));
            Assert.Throws<ArgumentNullException>(() => ReactiveCommand.Create((Func<IObservable<Unit>>)null));
            Assert.Throws<ArgumentNullException>(() => ReactiveCommand.Create((Func<Task<Unit>>)null));
            Assert.Throws<ArgumentNullException>(() => ReactiveCommand.Create((Func<Unit, IObservable<Unit>>)null));
            Assert.Throws<ArgumentNullException>(() => ReactiveCommand.Create((Func<Unit, Task<Unit>>)null));
        }

        [Fact]
        public void CanExecuteIsBehavioral()
        {
            var fixture = ReactiveCommand.Create(() => Observable.Return(Unit.Default));
            var canExecute = fixture
                .CanExecute
                .CreateCollection();

            Assert.Equal(1, canExecute.Count);
            Assert.True(canExecute[0]);
        }

        [Fact]
        public void CanExecuteOnlyTicksDistinctValues()
        {
            var canExecuteSubject = new Subject<bool>();
            var fixture = ReactiveCommand.Create(() => Observable.Return(Unit.Default), canExecuteSubject);
            var canExecute = fixture
                .CanExecute
                .CreateCollection();

            canExecuteSubject.OnNext(false);
            canExecuteSubject.OnNext(false);
            canExecuteSubject.OnNext(false);
            canExecuteSubject.OnNext(false);
            canExecuteSubject.OnNext(true);
            canExecuteSubject.OnNext(true);

            Assert.Equal(2, canExecute.Count);
            Assert.False(canExecute[0]);
            Assert.True(canExecute[1]);
        }

        [Fact]
        public void CanExecuteIsFalseIfCallerDictatesAsSuch()
        {
            var canExecuteSubject = new Subject<bool>();
            var fixture = ReactiveCommand.Create(() => Observable.Return(Unit.Default), canExecuteSubject);
            var canExecute = fixture
                .CanExecute
                .CreateCollection();

            canExecuteSubject.OnNext(true);
            canExecuteSubject.OnNext(false);

            Assert.Equal(3, canExecute.Count);
            Assert.False(canExecute[0]);
            Assert.True(canExecute[1]);
            Assert.False(canExecute[2]);
        }

        [Fact]
        public void CanExecuteIsFalseIfAlreadyExecuting()
        {
            (new TestScheduler()).With(sched => {
                var execute = Observable.Return(Unit.Default).Delay(TimeSpan.FromSeconds(1), sched);
                var fixture = ReactiveCommand.CreateFromObservable(() => execute, outputScheduler: sched);
                var canExecute = fixture
                    .CanExecute
                    .CreateCollection();

                fixture.ExecuteAsync();
                sched.AdvanceByMs(100);

                Assert.Equal(2, canExecute.Count);
                Assert.False(canExecute[1]);

                sched.AdvanceByMs(901);

                Assert.Equal(3, canExecute.Count);
                Assert.True(canExecute[2]);
            });
        }

        [Fact]
        public void CanExecuteTicksFailuresThroughThrownExceptions()
        {
            var canExecuteSubject = new Subject<bool>();
            var fixture = ReactiveCommand.Create(() => Observable.Return(Unit.Default), canExecuteSubject);
            var thrownExceptions = fixture
                .ThrownExceptions
                .CreateCollection();

            canExecuteSubject.OnError(new InvalidOperationException("oops"));

            Assert.Equal(1, thrownExceptions.Count);
            Assert.Equal("oops", thrownExceptions[0].Message);
        }

        [Fact]
        public void CanExecuteIsAvailableViaICommand()
        {
            var canExecuteSubject = new Subject<bool>();
            ICommand fixture = ReactiveCommand.Create(() => Observable.Return(Unit.Default), canExecuteSubject);

            Assert.False(fixture.CanExecute(null));

            canExecuteSubject.OnNext(true);
            Assert.True(fixture.CanExecute(null));

            canExecuteSubject.OnNext(false);
            Assert.False(fixture.CanExecute(null));
        }

        [Fact]
        public void CanExecuteChangedIsAvailableViaICommand()
        {
            var canExecuteSubject = new Subject<bool>();
            ICommand fixture = ReactiveCommand.Create(() => Observable.Return(Unit.Default), canExecuteSubject);
            var canExecuteChanged = new List<bool>();
            fixture.CanExecuteChanged += (s, e) => canExecuteChanged.Add(fixture.CanExecute(null));

            canExecuteSubject.OnNext(true);
            canExecuteSubject.OnNext(false);

            Assert.Equal(2, canExecuteChanged.Count);
            Assert.True(canExecuteChanged[0]);
            Assert.False(canExecuteChanged[1]);
        }

        [Fact]
        public void IsExecutingIsBehavioral()
        {
            var fixture = ReactiveCommand.Create(() => Observable.Return(Unit.Default));
            var isExecuting = fixture
                .IsExecuting
                .CreateCollection();

            Assert.Equal(1, isExecuting.Count);
            Assert.False(isExecuting[0]);
        }

        [Fact]
        public void IsExecutingTicksAsExecutionsProgress()
        {
            (new TestScheduler()).With(sched => {
                var execute = Observable.Return(Unit.Default).Delay(TimeSpan.FromSeconds(1), sched);
                var fixture = ReactiveCommand.CreateFromObservable(() => execute, outputScheduler: sched);
                var isExecuting = fixture
                    .IsExecuting
                    .CreateCollection();

                fixture.ExecuteAsync();
                sched.AdvanceByMs(100);

                Assert.Equal(2, isExecuting.Count);
                Assert.False(isExecuting[0]);
                Assert.True(isExecuting[1]);

                sched.AdvanceByMs(901);

                Assert.Equal(3, isExecuting.Count);
                Assert.False(isExecuting[2]);
            });
        }

        [Fact]
        public void ExecuteAsyncPassesThroughParameter()
        {
            var parameters = new List<int>();
            var fixture = ReactiveCommand.CreateFromObservable<int, Unit>(param => {
                    parameters.Add(param);
                    return Observable.Return(Unit.Default);
                });

            fixture.ExecuteAsync(1);
            fixture.ExecuteAsync(42);
            fixture.ExecuteAsync(348);

            Assert.Equal(3, parameters.Count);
            Assert.Equal(1, parameters[0]);
            Assert.Equal(42, parameters[1]);
            Assert.Equal(348, parameters[2]);
        }

        [Fact]
        public void ExecuteAsyncExecutesOnTheSpecifiedScheduler()
        {
            (new TestScheduler()).With(sched => {
                var execute = Observable.Return(Unit.Default).Delay(TimeSpan.FromSeconds(1), sched);
                var fixture = ReactiveCommand.CreateFromObservable(() => execute, outputScheduler: sched);
                var isExecuting = fixture
                    .IsExecuting
                    .CreateCollection();

                fixture.ExecuteAsync();
                sched.AdvanceByMs(999);

                Assert.Equal(2, isExecuting.Count);
                Assert.False(isExecuting[0]);
                Assert.True(isExecuting[1]);

                sched.AdvanceByMs(2);

                Assert.Equal(3, isExecuting.Count);
                Assert.False(isExecuting[2]);
            });
        }

        [Fact]
        public void ExecuteAsyncExecutesEvenWithoutASubscription()
        {
            (new TestScheduler()).With(sched => {
                var execute = Observable.Return(Unit.Default).Delay(TimeSpan.FromSeconds(1), sched);
                var fixture = ReactiveCommand.CreateFromObservable(() => execute, outputScheduler: sched);
                var isExecuting = fixture
                    .IsExecuting
                    .CreateCollection();

                fixture.ExecuteAsync();
                sched.AdvanceByMs(1);

                Assert.Equal(2, isExecuting.Count);
                Assert.False(isExecuting[0]);
                Assert.True(isExecuting[1]);
            });
        }

        [Fact]
        public void ExecuteAsyncTicksThroughTheResult()
        {
            var num = 0;
            var fixture = ReactiveCommand.CreateFromObservable(() => Observable.Return(num));
            var results = fixture
                .CreateCollection();

            num = 1;
            fixture.ExecuteAsync();
            num = 10;
            fixture.ExecuteAsync();
            num = 30;
            fixture.ExecuteAsync();

            Assert.Equal(3, results.Count);
            Assert.Equal(1, results[0]);
            Assert.Equal(10, results[1]);
            Assert.Equal(30, results[2]);
        }

        [Fact]
        public void ExecuteAsyncTicksAnyException()
        {
            var fixture = ReactiveCommand.CreateFromObservable(() => Observable.Throw<Unit>(new InvalidOperationException()));
            fixture
                .ThrownExceptions
                .Subscribe();
            Exception exception = null;
            fixture
                .ExecuteAsync()
                .Subscribe(
                    _ => { },
                    ex => exception = ex,
                    () => { });

            Assert.IsType<InvalidOperationException>(exception);
        }

        [Fact]
        public void ExecuteAsyncTicksAnyLambdaException()
        {
            var fixture = ReactiveCommand.CreateFromObservable<Unit>(() => { throw new InvalidOperationException(); });
            fixture
                .ThrownExceptions
                .Subscribe();
            Exception exception = null;
            fixture
                .ExecuteAsync()
                .Subscribe(
                    _ => { },
                    ex => exception = ex,
                    () => { });

            Assert.IsType<InvalidOperationException>(exception);
        }

        [Fact]
        public void ExecuteIsAvailableViaICommand()
        {
            var executed = false;
            ICommand fixture = ReactiveCommand.Create(() => {
                    executed = true;
                    return Observable.Return(Unit.Default);
                });

            fixture.Execute(null);
            Assert.True(executed);
        }

        [Fact]
        public void ExecuteViaICommandThrowsIfParameterTypeIsIncorrect()
        {
            ICommand fixture = ReactiveCommand.Create<int>(_ => { });
            var ex = Assert.Throws<InvalidOperationException>(() => fixture.Execute("foo"));
            Assert.Equal("Command requires parameters of type System.Int32, but received parameter of type System.String.", ex.Message);

            fixture = ReactiveCommand.Create<string>(_ => { });
            ex = Assert.Throws<InvalidOperationException>(() => fixture.Execute(13));
            Assert.Equal("Command requires parameters of type System.String, but received parameter of type System.Int32.", ex.Message);
        }

        [Fact]
        public void ResultIsTickedThroughSpecifiedScheduler()
        {
            (new TestScheduler()).With(sched => {
                var fixture = ReactiveCommand.Create(() => Observable.Return(Unit.Default), outputScheduler: sched);
                var results = fixture
                    .CreateCollection();

                fixture.ExecuteAsync();
                Assert.Empty(results);

                sched.AdvanceByMs(1);
                Assert.Equal(1, results.Count);
            });
        }

        [Fact]
        public void ExecuteAsyncTicksErrorsThroughThrownExceptions()
        {
            var fixture = ReactiveCommand.CreateFromObservable(() => Observable.Throw<Unit>(new InvalidOperationException("oops")));
            var thrownExceptions = fixture
                .ThrownExceptions
                .CreateCollection();

            fixture.ExecuteAsync();

            Assert.Equal(1, thrownExceptions.Count);
            Assert.Equal("oops", thrownExceptions[0].Message);
        }

        [Fact]
        public void ExecuteAsyncTicksLambdaErrorsThroughThrownExceptions()
        {
            var fixture = ReactiveCommand.CreateFromObservable<Unit>(() => { throw new InvalidOperationException("oops"); });
            var thrownExceptions = fixture
                .ThrownExceptions
                .CreateCollection();

            fixture.ExecuteAsync();

            Assert.Equal(1, thrownExceptions.Count);
            Assert.Equal("oops", thrownExceptions[0].Message);
        }

        [Fact]
        public void ExecuteAsyncReenablesExecutionEvenAfterFailure()
        {
            var fixture = ReactiveCommand.CreateFromObservable(() => Observable.Throw<Unit>(new InvalidOperationException("oops")));
            var canExecute = fixture
                .CanExecute
                .CreateCollection();
            var thrownExceptions = fixture
                .ThrownExceptions
                .CreateCollection();

            fixture.ExecuteAsync();

            Assert.Equal(1, thrownExceptions.Count);
            Assert.Equal("oops", thrownExceptions[0].Message);

            Assert.Equal(3, canExecute.Count);
            Assert.True(canExecute[0]);
            Assert.False(canExecute[1]);
            Assert.True(canExecute[2]);
        }

        [Fact]
        public void CreateTaskFacilitatesTPLIntegration()
        {
            var fixture = ReactiveCommand.CreateFromTask(() => Task.FromResult(13));
            var results = fixture
                .CreateCollection();

            fixture.ExecuteAsync();

            Assert.Equal(1, results.Count);
            Assert.Equal(13, results[0]);
        }

        [Fact]
        public void CreateTaskFacilitatesTPLIntegrationWithParameter()
        {
            var fixture = ReactiveCommand.CreateFromTask<int, int>(param => Task.FromResult(param + 1));
            var results = fixture
                .CreateCollection();

            fixture.ExecuteAsync(3);
            fixture.ExecuteAsync(41);

            Assert.Equal(2, results.Count);
            Assert.Equal(4, results[0]);
            Assert.Equal(42, results[1]);
        }

        [Fact]
        public void InvokeCommandInvokesTheCommand()
        {
            var executionCount = 0;
            var fixture = ReactiveCommand.Create(() => ++executionCount);
            var source = new Subject<Unit>();
            source.InvokeCommand(fixture);

            source.OnNext(Unit.Default);
            Assert.Equal(1, executionCount);

            source.OnNext(Unit.Default);
            Assert.Equal(2, executionCount);
        }

        [Fact]
        public void InvokeCommandRespectsCanExecute()
        {
            var executed = false;
            var canExecute = new BehaviorSubject<bool>(false);
            var fixture = ReactiveCommand.Create(() => executed = true, canExecute);
            var source = new Subject<Unit>();
            source.InvokeCommand(fixture);

            source.OnNext(Unit.Default);
            Assert.False(executed);

            canExecute.OnNext(true);
            source.OnNext(Unit.Default);
            Assert.True(executed);
        }
    }

    public class CombinedReactiveCommandTest
    {
        [Fact]
        public void CanExecuteIsFalseIfAnyChildCannotExecute()
        {
            var child1 = ReactiveCommand.Create(() => Observable.Return(Unit.Default));
            var child2 = ReactiveCommand.Create(() => Observable.Return(Unit.Default), Observable.Return(false));
            var childCommands = new[] { child1, child2 };
            var fixture = ReactiveCommand.CreateCombined(childCommands);
            var canExecute = fixture
                .CanExecute
                .CreateCollection();

            Assert.Equal(1, canExecute.Count);
            Assert.False(canExecute[0]);
        }

        [Fact]
        public void CanExecuteIsFalseIfParentCanExecuteIsFalse()
        {
            var child1 = ReactiveCommand.Create(() => Observable.Return(Unit.Default));
            var child2 = ReactiveCommand.Create(() => Observable.Return(Unit.Default));
            var childCommands = new[] { child1, child2 };
            var fixture = ReactiveCommand.CreateCombined(childCommands, Observable.Return(false));
            var canExecute = fixture
                .CanExecute
                .CreateCollection();

            Assert.Equal(1, canExecute.Count);
            Assert.False(canExecute[0]);
        }

        [Fact]
        public void CanExecuteTicksFailuresThroughThrownExceptions()
        {
<<<<<<< HEAD
            (new TestScheduler()).With(sched => {
                var fixture = ReactiveCommand.CreateAsyncTask(Observable.Return(true), async _ => {
                    await Observable.Timer(TimeSpan.FromMilliseconds(50), RxApp.TaskpoolScheduler);
                    throw new Exception("Die");
#pragma warning disable 162
                    return 5;
#pragma warning restore 162
                }, sched);
=======
            var canExecuteSubject = new Subject<bool>();
            var child1 = ReactiveCommand.Create(() => Observable.Return(Unit.Default));
            var child2 = ReactiveCommand.Create(() => Observable.Return(Unit.Default));
            var childCommands = new[] { child1, child2 };
            var fixture = ReactiveCommand.CreateCombined(childCommands, canExecuteSubject);
            var thrownExceptions = fixture
                .ThrownExceptions
                .CreateCollection();

            canExecuteSubject.OnError(new InvalidOperationException("oops"));

            Assert.Equal(1, thrownExceptions.Count);
            Assert.Equal("oops", thrownExceptions[0].Message);
        }
>>>>>>> a1ceaf8e

        [Fact]
        public void CanExecuteTicksFailuresInChildCanExecuteThroughThrownExceptions()
        {
            var canExecuteSubject = new Subject<bool>();
            var child1 = ReactiveCommand.Create(() => Observable.Return(Unit.Default));
            var child2 = ReactiveCommand.Create(() => Observable.Return(Unit.Default), canExecuteSubject);
            var childCommands = new[] { child1, child2 };
            var fixture = ReactiveCommand.CreateCombined(childCommands);
            var thrownExceptions = fixture
                .ThrownExceptions
                .CreateCollection();

            canExecuteSubject.OnError(new InvalidOperationException("oops"));

            Assert.Equal(1, thrownExceptions.Count);
            Assert.Equal("oops", thrownExceptions[0].Message);
        }

        [Fact]
        public void ExecuteAsyncExecutesAllChildCommands()
        {
            var child1 = ReactiveCommand.Create(() => Observable.Return(Unit.Default));
            var child2 = ReactiveCommand.Create(() => Observable.Return(Unit.Default));
            var child3 = ReactiveCommand.Create(() => Observable.Return(Unit.Default));
            var childCommands = new[] { child1, child2, child3 };
            var fixture = ReactiveCommand.CreateCombined(childCommands);

            var isExecuting = fixture
                .IsExecuting
                .CreateCollection();
            var child1IsExecuting = child1
                .IsExecuting
                .CreateCollection();
            var child2IsExecuting = child2
                .IsExecuting
                .CreateCollection();
            var child3IsExecuting = child3
                .IsExecuting
                .CreateCollection();

            fixture.ExecuteAsync();

            Assert.Equal(3, isExecuting.Count);
            Assert.False(isExecuting[0]);
            Assert.True(isExecuting[1]);
            Assert.False(isExecuting[2]);

            Assert.Equal(3, child1IsExecuting.Count);
            Assert.False(child1IsExecuting[0]);
            Assert.True(child1IsExecuting[1]);
            Assert.False(child1IsExecuting[2]);

            Assert.Equal(3, child2IsExecuting.Count);
            Assert.False(child2IsExecuting[0]);
            Assert.True(child2IsExecuting[1]);
            Assert.False(child2IsExecuting[2]);

            Assert.Equal(3, child3IsExecuting.Count);
            Assert.False(child3IsExecuting[0]);
            Assert.True(child3IsExecuting[1]);
            Assert.False(child3IsExecuting[2]);
        }

        [Fact]
        public void ExecuteAsyncTicksThroughTheResults()
        {
            var child1 = ReactiveCommand.CreateFromObservable(() => Observable.Return(1));
            var child2 = ReactiveCommand.CreateFromObservable(() => Observable.Return(2));
            var childCommands = new[] { child1, child2 };
            var fixture = ReactiveCommand.CreateCombined(childCommands);

            var results = fixture
                .CreateCollection();

            fixture.ExecuteAsync();

            Assert.Equal(1, results.Count);
            Assert.Equal(2, results[0].Count);
            Assert.Equal(1, results[0][0]);
            Assert.Equal(2, results[0][1]);
        }

        [Fact]
        public void ResultIsTickedThroughSpecifiedScheduler()
        {
            (new TestScheduler()).With(sched => {
                var child1 = ReactiveCommand.Create(() => Observable.Return(1));
                var child2 = ReactiveCommand.Create(() => Observable.Return(2));
                var childCommands = new[] { child1, child2 };
                var fixture = ReactiveCommand.CreateCombined(childCommands, outputScheduler: sched);
                var results = fixture
                    .CreateCollection();

                fixture.ExecuteAsync();
                Assert.Empty(results);

                sched.AdvanceByMs(1);
                Assert.Equal(1, results.Count);
            });
        }

        [Fact]
        public void ExecuteAsyncTicksErrorsInAnyChildCommandThroughThrownExceptions()
        {
            var child1 = ReactiveCommand.CreateFromObservable(() => Observable.Return(Unit.Default));
            var child2 = ReactiveCommand.CreateFromObservable(() => Observable.Throw<Unit>(new InvalidOperationException("oops")));
            var childCommands = new[] { child1, child2 };
            var fixture = ReactiveCommand.CreateCombined(childCommands);
            var thrownExceptions = fixture
                .ThrownExceptions
                .CreateCollection();

            fixture.ExecuteAsync();

            Assert.Equal(1, thrownExceptions.Count);
            Assert.Equal("oops", thrownExceptions[0].Message);
        }
    }
}<|MERGE_RESOLUTION|>--- conflicted
+++ resolved
@@ -488,16 +488,6 @@
         [Fact]
         public void CanExecuteTicksFailuresThroughThrownExceptions()
         {
-<<<<<<< HEAD
-            (new TestScheduler()).With(sched => {
-                var fixture = ReactiveCommand.CreateAsyncTask(Observable.Return(true), async _ => {
-                    await Observable.Timer(TimeSpan.FromMilliseconds(50), RxApp.TaskpoolScheduler);
-                    throw new Exception("Die");
-#pragma warning disable 162
-                    return 5;
-#pragma warning restore 162
-                }, sched);
-=======
             var canExecuteSubject = new Subject<bool>();
             var child1 = ReactiveCommand.Create(() => Observable.Return(Unit.Default));
             var child2 = ReactiveCommand.Create(() => Observable.Return(Unit.Default));
@@ -512,7 +502,6 @@
             Assert.Equal(1, thrownExceptions.Count);
             Assert.Equal("oops", thrownExceptions[0].Message);
         }
->>>>>>> a1ceaf8e
 
         [Fact]
         public void CanExecuteTicksFailuresInChildCanExecuteThroughThrownExceptions()
