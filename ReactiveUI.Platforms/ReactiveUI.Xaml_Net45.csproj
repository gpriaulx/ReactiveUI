--- conflicted
+++ resolved
@@ -123,12 +123,9 @@
   </ItemGroup>
   <ItemGroup>
     <Compile Include="ComponentModelTypeConverter.cs" />
-<<<<<<< HEAD
     <Compile Include="Xaml\PlatformOperations.cs" />
     <Compile Include="RealUnitTestDetector.cs" />
-=======
     <Compile Include="PlatformUnitTestDetector.cs" />
->>>>>>> 723c6eff
     <Compile Include="Registrations.cs" />
     <Compile Include="Xaml\AutoDataTemplateBindingHook.cs" />
     <Compile Include="Xaml\BindingTypeConverters.cs" />
