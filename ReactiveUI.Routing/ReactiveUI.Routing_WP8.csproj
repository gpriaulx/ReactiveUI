--- conflicted
+++ resolved
@@ -68,7 +68,6 @@
   <ItemGroup>
     <Reference Include="mscorlib.Extensions" />
     <Reference Include="System.Observable" />
-<<<<<<< HEAD
     <Reference Include="System.Reactive.Core, Version=2.0.20823.0, Culture=neutral, PublicKeyToken=31bf3856ad364e35, processorArchitecture=MSIL">
       <SpecificVersion>False</SpecificVersion>
       <HintPath>..\ext\WP80\System.Reactive.Core.dll</HintPath>
@@ -87,7 +86,6 @@
     </Reference>
     <Reference Include="System.Reactive.Windows.Threading, Version=2.0.20823.0, Culture=neutral, PublicKeyToken=31bf3856ad364e35, processorArchitecture=MSIL">
       <SpecificVersion>False</SpecificVersion>
-=======
     <Reference Include="System.Reactive.Core">
       <HintPath>..\ext\WP80\System.Reactive.Core.dll</HintPath>
     </Reference>
@@ -101,17 +99,13 @@
       <HintPath>..\ext\WP80\System.Reactive.PlatformServices.dll</HintPath>
     </Reference>
     <Reference Include="System.Reactive.Windows.Threading">
->>>>>>> e15d0187
       <HintPath>..\ext\WP80\System.Reactive.Windows.Threading.dll</HintPath>
     </Reference>
     <Reference Include="System.Runtime.Serialization" />
     <Reference Include="System.Windows" />
     <Reference Include="system" />
     <Reference Include="System.Core" />
-<<<<<<< HEAD
     <Reference Include="System.Windows.Interactivity, Version=3.9.5.0, Culture=neutral, PublicKeyToken=31bf3856ad364e35, processorArchitecture=MSIL" />
-=======
->>>>>>> e15d0187
     <Reference Include="System.Xml" />
     <Reference Include="System.Net" />
   </ItemGroup>
